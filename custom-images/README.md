# Build custom Dataproc images

This page describes how to generate a custom Dataproc image.

## Requirements

1.  Python 2.7+.
2.  gcloud >= 181.0.0 (2017-11-30)
    *   gcloud beta components is required. Use `gcloud components install beta`
        or `sudo apt-get install google-cloud-sdk`.
3.  Daisy, from
    [GoogleCloudPlatform/compute-image-tools](https://github.com/GoogleCloudPlatform/compute-image-tools)
    *   Please make sure the daisy binary have execution permission: `chmod +x
        daisy`.
4.  A GCE project with billing, Google Cloud Dataproc API, Google Compute Engine
    API, and Google Cloud Storage APIs enabled.
5.  Use `gcloud config set project <your-project>` to specify which project to
    use to create and save your custom image.

## Generate custom image

To generate a custom image, run the following command:

```shell
python generate_custom_image.py \
    --image-name <new_custom_image_name>
    --dataproc-version <Dataproc version>
    --customization-script <custom script to install custom packages>
    --daisy-path <path to local daisy binary>
    --zone <zone to create instance to build custom image>
    --gcs-bucket <gcs bucket to write logs>
```

### Arguments

*   **--image-name**: The name for custom image.
*   **--dataproc-version**: The Dataproc version for this custom image to build
    on. Example: `1.2.13`. For a complete list of Dataproc image versions,
    please refer to Dataproc [release
    notes](https://cloud.google.com/dataproc/docs/release-notes). To understand
    Dataproc versioning, please refer to
    [documentation](https://cloud.google.com/dataproc/docs/concepts/versioning/overview).
*   **--customization-script**: The script used to install custom packages on
    the image.
*   **--daisy-path**: The path to Daisy binary.
*   **--zone**: The GCE zone for running your GCE instance.
*   **--gcs-bucket**: A GCS bucket to store the logs of building custom image.

#### Optional Arguments

*   **--project-id**: The project Id of the project where the custom image is
    created and saved. The default project Id is the current project id
    specified in `gcloud config get-value project`.
*   **--oauth**: The OAuth credential file used to call Google Cloud APIs. The
    default OAuth is the application-default credentials from gcloud.
*   **--machine-type**: The machine type used to build custom image. The default
    is `n1-standard-1`.
*   **--no-smoke-test**: This parameter is used to disable smoke testing the
    newly built custom image. The smoke test is used to verify if the newly
    built custom image can create a functional Dataproc cluster. Disabling this
    step will speed up the custom image build process; however, it is not
    advised. Note: The smoke test will create a Dataproc cluster with the newly
    built image, runs a short job and deletes the cluster in the end.
*   **--network**: This parameter specifies the GCE network to be used to launch
    the GCE VM instance which builds the custom Dataproc image. The default
    network is 'global/networks/default'. If the default network does not exist
    in your project, please specify a valid network interface. For more
    information on network interfaces, please refer to (GCE VPC
    documentation)[https://cloud.google.com/vpc/docs/vpc].
*   **--subnetwork**: This parameter specifies the subnetwork that is used to
    launch the VM instance that builds the custom Dataprocimage. A full
    subnetwork URL is required. The default subnetwork is None. For more
    information, please refer to (GCE VPC
    documentation)[https://cloud.google.com/vpc/docs/vpc].
*   **--service-account**: The service account that is used to launch the VM
    instance that builds the custom Dataproc image. The scope of this service
    account is defaulted to "/auth/cloud-platform", which authorizes VM instance
    the access to all cloud platform services that is granted by IAM roles.
    Note: IAM role must allow the VM instance to access GCS bucket in order to
    access scripts and write logs.
<<<<<<< HEAD
*   **--extra-sources**: Additional files/directories which will be uploaded along 
    with customization script. 
    Pass this argument as string which will evaluate to a json dictionary.
    Read more about (sources in daisy)[https://googlecloudplatform.github.io/compute-image-tools/daisy-workflow-config-spec.html#sources] 


=======
*   **--disk-size**: The size in GB of the disk attached to the VM instance
    used to build custom image. The default is `10` GB.
>>>>>>> 57c21ef4

### Example

Create a custom image with name `custom-image-1-2-3` with Dataproc version
`1.12.11`:
```shell
python generate_custom_image.py \ --image-name
custom-image-1-2-3 --dataproc-version 1.2.11 --customization-script
~/custom-script.sh --daisy-path ~/daisy --zone us-central1-f --gcs-bucket
gs://my-test-bucket
```

Create a custom image with name `custom_image` and disables smoke test:
```shell
python generate_custom_image.py \ --image-name custom-image-1-2-3
--dataproc-version 1.2.11 --customization-script ~/custom-script.sh --daisy-path
~/daisy --zone us-central1-f --gcs-bucket gs://my-test-bucket --no-smoke-test
```

Create a custom image with name `custom_image` and upload extra sources to the image:
```shell
python generate_custom_image.py \ --image-name custom-image-1-2-3
--dataproc-version 1.2.11 --customization-script ~/custom-script.sh --daisy-path
~/daisy --zone us-central1-f --gcs-bucket gs://my-test-bucket --extra-sources "{\"requirements.txt\": \"/path/to/requirements.txt\"}"
```<|MERGE_RESOLUTION|>--- conflicted
+++ resolved
@@ -78,17 +78,14 @@
     the access to all cloud platform services that is granted by IAM roles.
     Note: IAM role must allow the VM instance to access GCS bucket in order to
     access scripts and write logs.
-<<<<<<< HEAD
 *   **--extra-sources**: Additional files/directories which will be uploaded along 
     with customization script. 
     Pass this argument as string which will evaluate to a json dictionary.
     Read more about (sources in daisy)[https://googlecloudplatform.github.io/compute-image-tools/daisy-workflow-config-spec.html#sources] 
 
 
-=======
 *   **--disk-size**: The size in GB of the disk attached to the VM instance
     used to build custom image. The default is `10` GB.
->>>>>>> 57c21ef4
 
 ### Example
 
